/*
 * Open Surge Engine
 * timer.c - time handler
 * Copyright (C) 2010, 2012, 2019  Alexandre Martins <alemartf(at)gmail(dot)com>
 * http://opensurge2d.org
 *
 * This program is free software; you can redistribute it and/or modify
 * it under the terms of the GNU General Public License as published by
 * the Free Software Foundation; either version 3 of the License, or
 * (at your option) any later version.
 *
 * This program is distributed in the hope that it will be useful,
 * but WITHOUT ANY WARRANTY; without even the implied warranty of
 * MERCHANTABILITY or FITNESS FOR A PARTICULAR PURPOSE.  See the
 * GNU General Public License for more details.
 *
 * You should have received a copy of the GNU General Public License
 * along with this program.  If not, see <http://www.gnu.org/licenses/>.
 */

#include "util.h"
#include "timer.h"
#include "logfile.h"

#if defined(A5BUILD)
#include <allegro5/allegro.h>
#elif defined(_WIN32)
#include <allegro.h>
#include <winalleg.h>
#else
#include <allegro.h>
#include <sys/time.h>
#endif

#if defined(A5BUILD)
static float delta_time = 0.0f;
static double current_time = 0.0;
#else

/* constants */
#define MIN_FRAME_INTERVAL 15 /* (1/15) * 1000 ~ 67 fps max */
#define MAX_FRAME_INTERVAL 17 /* (1/17) * 1000 ~ 58 fps min */


/* internal data */
static uint32_t last_time;
static float delta;
static volatile uint32_t elapsed_time;
static uint32_t start_time;

/* platform-specific code */
static uint32_t get_tick_count(); /* tell me the time */
static void yield_cpu(); /* we don't like using 100% of the cpu */

#endif


/*
 * timer_init()
 * Initializes the Time Handler
 */
void timer_init()
{
    logfile_message("timer_init()");

#if defined(A5BUILD)
    /* do nothing */
#else
    /* installing Allegro stuff */
    logfile_message("Installing Allegro timers...");
    if(install_timer() != 0)
        logfile_message("install_timer() failed: %s", allegro_error);

    /* initializing... */
    start_time = get_tick_count();
    delta = 0.0f;

    /* done! */
    last_time = timer_get_ticks();
#endif
}


/*
 * timer_update()
 * Updates the Time Handler. This routine
 * must be called at every cycle of
 * the main loop
 */
void timer_update()
{
#if defined(A5BUILD)
    static const float minimum_delta = 0.016f;
    static const float maximum_delta = 0.033f;
    static double old_time = 0.0;

    /* compute delta time */
    current_time = al_get_time();
    delta_time = current_time - old_time;

    if(delta_time < minimum_delta)
        ; /* do nothing, since the framerate is controlled by Allegro */

    if(delta_time > maximum_delta)
        delta_time = maximum_delta;

    old_time = current_time;
#else
    uint32_t current_time, delta_time; /* both in milliseconds */

    /* time control */
    for(delta_time = 0 ;;) {
        current_time = timer_get_ticks();
        delta_time = (current_time > last_time) ? (current_time - last_time) : 0;
        last_time = (current_time >= last_time) ? last_time : current_time;

        if(delta_time < MIN_FRAME_INTERVAL) {
<<<<<<< HEAD
            /* we don't want the cpu usage at 100% */
=======
            /* we don't want the cpu usage at 100%. */
>>>>>>> 046eea5f
            /* will the OS make our process active again on time? */
            yield_cpu();
        }
        else
            break;
    }
    delta_time = min(delta_time, MAX_FRAME_INTERVAL);
    delta = (float)delta_time * 0.001f;

    /* done! */
    last_time = timer_get_ticks();
#endif
}


/*
 * timer_release()
 * Releases the Time Handler
 */
void timer_release()
{
    logfile_message("timer_release()");
}


/*
 * timer_get_delta()
 * Returns the time interval, in seconds,
 * between the last two cycles of the
 * main loop
 */
float timer_get_delta()
{
#if defined(A5BUILD)
    return delta_time;
#else
    return delta;
#endif
}


/*
 * timer_get_ticks()
 * Elapsed milliseconds since
 * the application has started
 */
uint32_t timer_get_ticks()
{
#if defined(A5BUILD)
    /* FIXME: return in seconds */
    return 1000 * current_time;
#else
    uint32_t ticks = get_tick_count();
    if(ticks < start_time)
        start_time = ticks;
    return ticks - start_time;
#endif
}


<<<<<<< HEAD



/* platform-specific code */

#ifndef _WIN32
=======
#if !defined(A5BUILD)

/* -------- Utilities -------- */
#if !defined(_WIN32)
>>>>>>> 046eea5f

uint32_t get_tick_count()
{
    struct timeval now;
    gettimeofday(&now, NULL);
    return (now.tv_sec * 1000) + (now.tv_usec / 1000);
}


void yield_cpu()
{
    rest(1); /* don't use rest(0) */
}

#else

uint32_t get_tick_count()
{
    return GetTickCount();
}

void yield_cpu()
{
    Sleep(1);
}

#endif

#endif<|MERGE_RESOLUTION|>--- conflicted
+++ resolved
@@ -115,11 +115,7 @@
         last_time = (current_time >= last_time) ? last_time : current_time;
 
         if(delta_time < MIN_FRAME_INTERVAL) {
-<<<<<<< HEAD
             /* we don't want the cpu usage at 100% */
-=======
-            /* we don't want the cpu usage at 100%. */
->>>>>>> 046eea5f
             /* will the OS make our process active again on time? */
             yield_cpu();
         }
@@ -180,19 +176,10 @@
 }
 
 
-<<<<<<< HEAD
-
-
-
-/* platform-specific code */
-
-#ifndef _WIN32
-=======
 #if !defined(A5BUILD)
 
 /* -------- Utilities -------- */
 #if !defined(_WIN32)
->>>>>>> 046eea5f
 
 uint32_t get_tick_count()
 {
