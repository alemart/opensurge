/*
 * Open Surge Engine
 * video.c - video manager
 * Copyright (C) 2008-2018  Alexandre Martins <alemartf(at)gmail(dot)com>
 * http://opensurge2d.org
 *
 * This program is free software; you can redistribute it and/or modify
 * it under the terms of the GNU General Public License as published by
 * the Free Software Foundation; either version 3 of the License, or
 * (at your option) any later version.
 *
 * This program is distributed in the hope that it will be useful,
 * but WITHOUT ANY WARRANTY; without even the implied warranty of
 * MERCHANTABILITY or FITNESS FOR A PARTICULAR PURPOSE.  See the
 * GNU General Public License for more details.
 *
 * You should have received a copy of the GNU General Public License
 * along with this program.  If not, see <http://www.gnu.org/licenses/>.
 */

#include <stdio.h>
#include <stdarg.h>
#include <stdint.h>
#include <string.h>
#include <stdlib.h>
#include "video.h"
#include "image.h"
#include "timer.h"
#include "logfile.h"
#include "util.h"
#include "global.h"
#include "stringutil.h"

#if defined(A5BUILD)

#include <allegro5/allegro.h>
#include <allegro5/allegro_font.h>

#define IMAGE2BITMAP(img) (*((ALLEGRO_BITMAP**)(img)))
#define PRINT(x, y, flags, fmt, ...) do { \
    al_draw_textf(font, al_map_rgb(0, 0, 0), (x) + 1.0f, (y) + 1.0f, (flags) | ALLEGRO_ALIGN_INTEGER, (fmt), __VA_ARGS__); \
    al_draw_textf(font, al_map_rgb(0, 0, 0), (x) + 0.0f, (y) + 1.0f, (flags) | ALLEGRO_ALIGN_INTEGER, (fmt), __VA_ARGS__); \
    al_draw_textf(font, al_map_rgb(255, 255, 255), (x), (y), (flags) | ALLEGRO_ALIGN_INTEGER, (fmt), __VA_ARGS__); \
} while(0)

static ALLEGRO_DISPLAY* display = NULL;
static image_t* backbuffer = NULL;
static ALLEGRO_FONT* font = NULL;

static void setup_color_depth(int bpp);

#else

#include <png.h>
#include <allegro.h>
#include <loadpng.h>
#include <jpgalleg.h>
#include "hqx/hqx.h"

#define IMAGE2BITMAP(img)       (*((BITMAP**)(img)))   /* whoooa, this is crazy stuff */
static image_t *video_buffer;
static image_t *window_surface;
<<<<<<< HEAD
static int video_resolution = VIDEORESOLUTION_1X;
static int video_fullscreen = FALSE;
static int video_showfps = FALSE;
static int video_smooth = FALSE;
static int fps_rate = 0;
=======

>>>>>>> 046eea5f
static void fast2x_blit(image_t *src, image_t *dest);
static void smooth2x_blit(image_t *src, image_t *dest);
static void smooth3x_blit(image_t *src, image_t *dest);
static void smooth4x_blit(image_t *src, image_t *dest);
static void window_switch_in();
static void window_switch_out();
static bool window_active = true;
static void draw_to_screen(image_t *img);
static void setup_color_depth(int bpp);

#endif

/* private stuff */
#define DEFAULT_SCREEN_SIZE     (v2d_t){ 426, 240 }    /* this is set on stone! Picked a 16:9 resolution */
#define LOADING_SCREEN_FILE     "images/loading.png"

/* video manager */
static v2d_t screen_size = DEFAULT_SCREEN_SIZE; /* represents the size of the screen. This may change (eg, is the user on the level editor?) */
static videoresolution_t video_resolution = VIDEORESOLUTION_1X;
static bool video_fullscreen = false;
static bool video_showfps = false;
static bool video_smooth = false;
static int fps_rate = 0;

/* Video Message */
static const uint32_t VIDEOMSG_TIMEOUT = 5000; /* milliseconds */
static const int VIDEOMSG_MAXLINES = 30;
typedef struct videomsg_t {
    char* message;
    uint32_t endtime;
    struct videomsg_t* next;
} videomsg_t;
static videomsg_t* videomsg_new(const char* message, videomsg_t* next);
static videomsg_t* videomsg_delete(videomsg_t* videomsg);
static videomsg_t* videomsg_render(videomsg_t* videomsg, int line);
static videomsg_t* videomsg = NULL;



/* video manager */

/*
 * video_init()
 * Initializes the video manager
 */
void video_init(videoresolution_t resolution, bool smooth, bool fullscreen, int bpp)
{
#if defined(A5BUILD)
    logfile_message("Initializing the video...");
    setup_color_depth(bpp);

    /* video init */
    display = NULL;
    backbuffer = NULL;
    video_changemode(resolution, smooth, fullscreen);

    /* console font */
    font = al_create_builtin_font();

    /* video message */
    videomsg = NULL;
#else
    logfile_message("video_init()");
    setup_color_depth(bpp);

    /* initializing addons */
    logfile_message("Initializing JPGalleg...");
    jpgalleg_init();
    logfile_message("Initializing loadpng...");
    loadpng_init();

    /* video init */
    video_buffer = NULL;
    window_surface = NULL;
    video_changemode(resolution, smooth, fullscreen);

    /* window properties */
    LOCK_FUNCTION(game_quit);
    set_close_button_callback(game_quit);
    set_window_title(GAME_TITLE " " GAME_VERSION_STRING);

    /* window callbacks */
    window_active = true;
    if(set_display_switch_mode(SWITCH_BACKGROUND) == 0) {
        if(set_display_switch_callback(SWITCH_IN, window_switch_in) != 0)
            logfile_message("can't set_display_switch_callback(SWTICH_IN, window_switch_in)");

        if(set_display_switch_callback(SWITCH_OUT, window_switch_out) != 0)
            logfile_message("can't set_display_switch_callback(SWTICH_OUT, window_switch_out)");
    }
    else
        logfile_message("can't set_display_switch_mode(SWITCH_BACKGROUND)");

    /* video message */
    videomsg = NULL;
#endif
}

/*
 * video_changemode()
 * Sets up the game window
 */
void video_changemode(videoresolution_t resolution, bool smooth, bool fullscreen)
{
#if defined(A5BUILD)
    extern ALLEGRO_EVENT_QUEUE* a5_event_queue;
    v2d_t window_size = video_get_window_size();

    /* Change the video mode */
    logfile_message("video_changemode(%d,%d,%d)", (int)resolution, smooth, fullscreen);
    video_resolution = resolution;
    video_fullscreen = false; /* TODO */
    video_smooth = false; /* not supported yet */
    if(video_resolution != VIDEORESOLUTION_EDT)
        window_size = video_get_window_size();

    /* Create a display */
    if(display == NULL) {
        al_set_new_display_flags(ALLEGRO_OPENGL);
        al_set_new_display_flags(ALLEGRO_PROGRAMMABLE_PIPELINE);
        al_set_new_display_flags(video_fullscreen ? ALLEGRO_FULLSCREEN_WINDOW : ALLEGRO_WINDOWED);
        if(window_size.x >= window_size.y)
            al_set_new_display_option(ALLEGRO_SUPPORTED_ORIENTATIONS, ALLEGRO_DISPLAY_ORIENTATION_LANDSCAPE, ALLEGRO_SUGGEST);
        else
            al_set_new_display_option(ALLEGRO_SUPPORTED_ORIENTATIONS, ALLEGRO_DISPLAY_ORIENTATION_PORTRAIT, ALLEGRO_SUGGEST);
        if(NULL == (display = al_create_display(window_size.x, window_size.y)))
            fatal_error("Failed to create a %dx%d display", (int)window_size.x, (int)window_size.y);
        al_register_event_source(a5_event_queue, al_get_display_event_source(display));
        al_set_window_title(display, GAME_TITLE " " GAME_VERSION_STRING " [A5]");
        al_hide_mouse_cursor(display);
    }
    else {
        if(!al_resize_display(display, window_size.x, window_size.y))
            logfile_message("Failed to resize the display to %dx%d", (int)window_size.x, (int)window_size.y);
        if(!al_set_display_flag(display, ALLEGRO_FULLSCREEN_WINDOW, video_fullscreen))
            logfile_message("Failed to toggle to %s mode", video_fullscreen ? "fullscreen" : "windowed");
    }

    /* Create the backbuffer */
    screen_size = (resolution == VIDEORESOLUTION_EDT) ? window_size : DEFAULT_SCREEN_SIZE;
    if(backbuffer != NULL)
        image_destroy(backbuffer);
    al_set_new_bitmap_flags(ALLEGRO_VIDEO_BITMAP);
    if(NULL == (backbuffer = image_create(screen_size.x, screen_size.y)))
        fatal_error("Failed to create a %dx%d backbuffer", (int)screen_size.x, (int)screen_size.y);
    al_set_target_bitmap(IMAGE2BITMAP(backbuffer));
    al_clear_to_color(al_map_rgb(0, 0, 0));
#else
    int width, height;
    int mode;

    logfile_message("video_changemode(%d,%d,%d)", (int)resolution, smooth, fullscreen);

    /* resolution */
    screen_size = (resolution == VIDEORESOLUTION_EDT) ? video_get_window_size() : DEFAULT_SCREEN_SIZE;
    video_resolution = resolution;

    /* fullscreen */
    video_fullscreen = fullscreen;

    /* smooth graphics? */
    video_smooth = smooth;
    if(video_smooth) {
        if(video_get_color_depth() != 32) {
            logfile_message("smooth graphics can only be enabled when using 32 bits per pixel (currently, we're using %d bpp)", video_get_color_depth());
            video_smooth = false;
        }
        else if(video_resolution == VIDEORESOLUTION_1X || video_resolution == VIDEORESOLUTION_EDT) {
            logfile_message("can't enable smooth graphics using resolution %d", (int)video_resolution);
            video_smooth = false;
        }
        else {
            logfile_message("initializing hqx...");
            hqxInit();
        }
    }

    /* creating the backbuffer... */
    logfile_message("creating the backbuffer...");
    if(video_buffer != NULL)
        image_destroy(video_buffer);
    video_buffer = image_create(VIDEO_SCREEN_W, VIDEO_SCREEN_H);

    /* creating the window surface... */
    logfile_message("creating the window surface...");
    if(window_surface != NULL)
        image_destroy(window_surface);
    window_surface = image_create((int)(video_get_window_size().x), (int)(video_get_window_size().y));

    /* setting up the window... */
    logfile_message("setting up the window...");
    mode = video_fullscreen ? GFX_AUTODETECT : GFX_AUTODETECT_WINDOWED;
    #ifdef _WIN32
    width = (int)(video_get_window_size().x) - (int)(video_get_window_size().x) % 4; /* A4 bug? let width be a multiple of 4 */
    #else
    width = (int)(video_get_window_size().x);
    #endif
    height = (int)(video_get_window_size().y);
    if(set_gfx_mode(mode, width, height, 0, 0) < 0)
        fatal_error("video_changemode(): couldn't set the graphic mode (%dx%d)!\n%s", width, height, allegro_error);

    /* done! */
    logfile_message("video_changemode() ok");
#endif
}


/*
 * video_get_resolution()
 * Returns the current resolution
 */
videoresolution_t video_get_resolution()
{
    return video_resolution;
}


/*
 * video_is_smooth()
 * Smooth graphics?
 */
bool video_is_smooth()
{
    return video_smooth;
}


/*
 * video_is_fullscreen()
 * Fullscreen mode?
 */
bool video_is_fullscreen()
{
    return video_fullscreen;
}


/*
 * video_get_screen_size()
 * Returns the size of the screen.
 */
v2d_t video_get_screen_size()
{
    return screen_size;
}


/*
 * video_get_window_size()
 * Returns the window size, based on
 * the current resolution
 */
v2d_t video_get_window_size()
{
    int width = DEFAULT_SCREEN_SIZE.x;
    int height = DEFAULT_SCREEN_SIZE.y;

    switch(video_resolution) {
        case VIDEORESOLUTION_1X:
            break;

        case VIDEORESOLUTION_2X:
            width *= 2;
            height *= 2;
            break;

        case VIDEORESOLUTION_3X:
            width *= 3;
            height *= 3;
            break;

        case VIDEORESOLUTION_4X:
            width *= 4;
            height *= 4;
            break;

        case VIDEORESOLUTION_EDT:
            width = VIDEO_SCREEN_W;
            height = VIDEO_SCREEN_H;
            break;
    }

    return v2d_new(width, height);
}


/*
 * video_get_backbuffer()
 * Returns a pointer to the backbuffer
 */
image_t* video_get_backbuffer()
{
#if defined(A5BUILD)
    return backbuffer;
#else
    if(video_buffer == NULL)
        fatal_error("FATAL ERROR: video_get_backbuffer() returned NULL!");

    return video_buffer;
#endif
}

/*
 * video_render()
 * Updates the video manager and the screen
 */
void video_render()
{
<<<<<<< HEAD
    static uint32_t fps_timer = 0, frame_count = 0;
    uint32_t now;
=======
#if defined(A5BUILD)
    static uint32_t fps_timer = 0, frame_count = 0;
    uint32_t current_time;

    /* video message */
    videomsg = videomsg_render(videomsg, 0);

    /* compute fps rate */
    ++frame_count;
    if((current_time = timer_get_ticks()) >= fps_timer + 1000) {
        fps_timer = current_time;
        fps_rate = frame_count;
        frame_count = 0;
    }

    /* show fps */
    if(video_is_fps_visible())
        PRINT(image_width(backbuffer), 0.0f, ALLEGRO_ALIGN_RIGHT, "%d", fps_rate);

    /* render */
    al_set_target_bitmap(al_get_backbuffer(display));
    switch(video_get_resolution()) {
        case VIDEORESOLUTION_1X:
        case VIDEORESOLUTION_EDT:
            al_draw_bitmap(IMAGE2BITMAP(backbuffer), 0.0f, 0.0f, 0);
            break;

        default:
            /* TODO: smooth gfx */
            al_draw_scaled_bitmap(IMAGE2BITMAP(backbuffer),
                0.0f, 0.0f, image_width(backbuffer), image_height(backbuffer),
                0.0f, 0.0f, al_get_bitmap_width(al_get_target_bitmap()), al_get_bitmap_height(al_get_target_bitmap()),
            0);
            break;
    }
    al_flip_display();
    al_set_target_bitmap(IMAGE2BITMAP(backbuffer));
#else
    static uint32_t fps_timer = 0, frame_count = 0;
    uint32_t current_time;
>>>>>>> 046eea5f

    /* video message */
    videomsg = videomsg_render(videomsg, 0);

    /* compute fps rate */
    ++frame_count;
    if((current_time = timer_get_ticks()) >= fps_timer + 1000) {
        fps_timer = current_time;
        fps_rate = frame_count;
        frame_count = 0;
    }

    /* compute fps rate */
    ++frame_count;
    if((now = timer_get_ticks()) >= fps_timer + 1000) {
        fps_timer = now;
        fps_rate = frame_count;
        frame_count = 0;
    }

    /* fps counter */
    if(video_is_fps_visible())
<<<<<<< HEAD
        textprintf_right_ex(IMAGE2BITMAP(video_get_backbuffer()), font, VIDEO_SCREEN_W, 0, makecol(255,255,255), makecol(0,0,0), "FPS:%3d", video_fps());
=======
        textprintf_right_ex(IMAGE2BITMAP(video_get_backbuffer()), font, VIDEO_SCREEN_W, 0, makecol(255,255,255), makecol(0,0,0),"FPS:%3d", fps_rate);
>>>>>>> 046eea5f

    /* render */
    switch(video_get_resolution()) {
        /* tiny window */
        case VIDEORESOLUTION_1X:
        {
            draw_to_screen(video_get_backbuffer());
            break;
        }

        /* double size */
        case VIDEORESOLUTION_2X:
        {
            image_t *tmp = window_surface;

            if(!video_is_smooth())
                fast2x_blit(video_get_backbuffer(), tmp);
            else
                smooth2x_blit(video_get_backbuffer(), tmp);

            draw_to_screen(tmp);
            break;
        }

        /* triple size */
        case VIDEORESOLUTION_3X:
        {
            image_t *tmp = window_surface;

            if(!video_is_smooth()) {
                image_t *src = video_get_backbuffer();
                stretch_blit(IMAGE2BITMAP(src), IMAGE2BITMAP(tmp), 0, 0, image_width(src), image_height(src), 0, 0, image_width(tmp), image_height(tmp));
            }
            else
                smooth3x_blit(video_get_backbuffer(), tmp);

            draw_to_screen(tmp);
            break;
        }

        /* quadruple size */
        case VIDEORESOLUTION_4X:
        {
            image_t *tmp = window_surface;

            if(!video_is_smooth()) {
                image_t *src = video_get_backbuffer();
                stretch_blit(IMAGE2BITMAP(src), IMAGE2BITMAP(tmp), 0, 0, image_width(src), image_height(src), 0, 0, image_width(tmp), image_height(tmp));
            }
            else
                smooth4x_blit(video_get_backbuffer(), tmp);

            draw_to_screen(tmp);
            break;
        }

        /* level editor */
        case VIDEORESOLUTION_EDT:
        {
            draw_to_screen(video_get_backbuffer());
            break;
        }
    }
#endif
}


/*
 * video_release()
 * Releases the video manager
 */
void video_release()
{
#if defined(A5BUILD)
    logfile_message("Releasing the video...");

    if(videomsg != NULL)
        videomsg = videomsg_delete(videomsg);

    if(font != NULL) {
        al_destroy_font(font);
        font = NULL;
    }

    if(backbuffer != NULL) {
        image_destroy(backbuffer);
        backbuffer = NULL;
    }

    if(display != NULL) {
        al_destroy_display(display);
        display = NULL;
    }
#else
    logfile_message("video_release()");

    if(video_buffer != NULL) {
        image_destroy(video_buffer);
        video_buffer = NULL;
    }

    if(window_surface != NULL) {
        image_destroy(window_surface);
        window_surface = NULL;
    }

    if(videomsg != NULL)
        videomsg = videomsg_delete(videomsg);

    if(videomsg != NULL)
        videomsg_delete(videomsg);

    logfile_message("video_release() ok");
#endif
}


/*
 * video_showmessage()
 * Shows a text message to the user
 */
void video_showmessage(const char *fmt, ...)
{
    char message[512] = "";
    va_list args;

    va_start(args, fmt);
    vsnprintf(message, sizeof(message), fmt, args);
    va_end(args);

    videomsg = videomsg_new(message, videomsg);
}


/*
 * video_get_color_depth()
 * Returns the current color depth
 */
int video_get_color_depth()
{
#if defined(A5BUILD)
    return display ? al_get_display_option(display, ALLEGRO_COLOR_SIZE) : 0;
#else
    return get_color_depth();
#endif
}


/*
 * video_get_preferred_color_depth()
 * Returns the preferred color depth for the game
 */
int video_get_preferred_color_depth()
{
#if defined(A5BUILD)
    return 32;
#else
    int depth = desktop_color_depth();
    return depth != 0 ? depth : 32;
#endif
}


/*
 * video_is_window_active()
 * Checks if the game window is active
 */
bool video_is_window_active()
{
#if defined(A5BUILD)
    extern bool a5_display_active;
    return a5_display_active;
#else
    return window_active;
#endif
}



/*
 * video_show_fps()
 * Shows/hides the FPS counter
 */
void video_show_fps(bool show)
{
    video_showfps = show;
}


/*
 * video_is_fps_visible()
 * Is the FPS counter visible?
 */
bool video_is_fps_visible()
{
    return video_showfps;
}

/*
 * video_fps()
 * Get FPS rate
 */
int video_fps()
{
    return fps_rate;
}


/*
 * video_fps()
 * Get FPS rate
 */
int video_fps()
{
    return fps_rate;
}


/*
 * video_display_loading_screen()
 * Displays a loading screen
 */
void video_display_loading_screen()
{
    image_t *img = image_load(LOADING_SCREEN_FILE);
    image_blit(img, 0, 0, (VIDEO_SCREEN_W - image_width(img))/2, (VIDEO_SCREEN_H - image_height(img))/2, image_width(img), image_height(img));
    video_render();
}



/* private stuff */
#if defined(A5BUILD)

/* configure the color depth: this must be set before creating the display */
void setup_color_depth(int bpp)
{
    if(!(bpp == 16 || bpp == 24 || bpp == 32))
        fatal_error("Invalid color depth: %d. Valid modes are: 16, 24, 32.", bpp);

    al_set_new_display_option(ALLEGRO_COLOR_SIZE, bpp, ALLEGRO_SUGGEST);
}

#else

/* fast2x_blit resizes the src image by a
 * factor of 2. It assumes that:
 *
 * src is a memory bitmap
 * dest is a previously created memory bitmap
 * ---- width of dest = 2 * width of src
 * ---- height of dest = 2 * height of src */
void fast2x_blit(image_t *src, image_t *dest)
{
    int i, j;

    if(IMAGE2BITMAP(src) == NULL || IMAGE2BITMAP(dest) == NULL)
        return;

    switch(video_get_color_depth())
    {
        case 16: {
            int w = image_width(dest), h = image_height(dest);
            for(j=0; j<h; j++) {
                for(i=0; i<w; i++)
                    ((uint16_t*)IMAGE2BITMAP(dest)->line[j])[i] = ((uint16_t*)IMAGE2BITMAP(src)->line[j/2])[i/2];
            }
            break;
        }

        case 24: {
            stretch_blit(IMAGE2BITMAP(src), IMAGE2BITMAP(dest), 0, 0, image_width(src), image_height(src), 0, 0, image_width(dest), image_height(dest));
            break;
        }

        case 32: {
            int w = image_width(dest), h = image_height(dest);
            for(j=0; j<h; j++) {
                for(i=0; i<w; i++)
                    ((uint32_t*)IMAGE2BITMAP(dest)->line[j])[i] = ((uint32_t*)IMAGE2BITMAP(src)->line[j/2])[i/2];
            }
            break;
        }

        default:
            break;
    }
}

/* applies the hqx algorithm */
void smooth2x_blit(image_t *src, image_t *dest)
{
    if(video_get_color_depth() == 32)
        hq2x_32((uint32_t*)(&(IMAGE2BITMAP(src)->line[0][0])), (uint32_t*)(&(IMAGE2BITMAP(dest)->line[0][0])), image_width(src), image_height(src));
}

void smooth3x_blit(image_t *src, image_t *dest)
{
    if(video_get_color_depth() == 32)
        hq3x_32((uint32_t*)(&(IMAGE2BITMAP(src)->line[0][0])), (uint32_t*)(&(IMAGE2BITMAP(dest)->line[0][0])), image_width(src), image_height(src));
}

void smooth4x_blit(image_t *src, image_t *dest)
{
    if(video_get_color_depth() == 32)
        hq4x_32((uint32_t*)(&(IMAGE2BITMAP(src)->line[0][0])), (uint32_t*)(&(IMAGE2BITMAP(dest)->line[0][0])), image_width(src), image_height(src));
}


/* draws img to the screen */
void draw_to_screen(image_t *img)
{
    if(IMAGE2BITMAP(img) == NULL) {
        logfile_message("Can't use video resolution %d", (int)video_get_resolution());
        video_showmessage("Can't use video resolution %d", (int)video_get_resolution());
        video_changemode(VIDEORESOLUTION_2X, video_is_smooth(), video_is_fullscreen());
    }
    else
        blit(IMAGE2BITMAP(img), screen, 0, 0, 0, 0, image_width(img), image_height(img));
}

/* this window is active */
void window_switch_in()
{
    window_active = true;
}


/* this window is not active */
void window_switch_out()
{
    window_active = false;
}

/* setups the color depth */
void setup_color_depth(int bpp)
{
    if(!(bpp == 16 || bpp == 24 || bpp == 32))
        fatal_error("Invalid color depth: %d. Valid modes are: 16, 24, 32.", bpp);

    set_color_depth(bpp);
    set_color_conversion(COLORCONV_TOTAL);
}
#endif

/* creates a new videomsg_t node */
videomsg_t* videomsg_new(const char* message, videomsg_t* next)
{
    videomsg_t* node = mallocx(sizeof *node);
    node->message = str_dup(message);
    node->endtime = timer_get_ticks() + VIDEOMSG_TIMEOUT;
    node->next = next;
    return node;
}

/* deletes an existing videomsg_t node */
videomsg_t* videomsg_delete(videomsg_t* videomsg)
{
    if(videomsg->next)
        videomsg->next = videomsg_delete(videomsg->next);
    free(videomsg->message);
    free(videomsg);
    return NULL;
}

/* updates and renders a videomsg_t linked list; returns the updated list */
videomsg_t* videomsg_render(videomsg_t* videomsg, int line)
{
    if(videomsg != NULL) {
        /* got timeout? */
        if(timer_get_ticks() >= videomsg->endtime || line + 1 > VIDEOMSG_MAXLINES)
            return videomsg_delete(videomsg);

        /* render current message */
#if defined(A5BUILD)
        PRINT(0.0f, image_height(backbuffer) - al_get_font_line_height(font) * (line + 1), ALLEGRO_ALIGN_LEFT, "%s", videomsg->message);
#else
        textout_ex(IMAGE2BITMAP(video_buffer), font, videomsg->message, 0, image_height(video_buffer) - text_height(font) * (line + 1), makecol(255,255,255), makecol(0,0,0));
#endif

        /* render next message */
        videomsg->next = videomsg_render(videomsg->next, line + 1);
    }

    /* done! */
    return videomsg;
}<|MERGE_RESOLUTION|>--- conflicted
+++ resolved
@@ -60,15 +60,6 @@
 #define IMAGE2BITMAP(img)       (*((BITMAP**)(img)))   /* whoooa, this is crazy stuff */
 static image_t *video_buffer;
 static image_t *window_surface;
-<<<<<<< HEAD
-static int video_resolution = VIDEORESOLUTION_1X;
-static int video_fullscreen = FALSE;
-static int video_showfps = FALSE;
-static int video_smooth = FALSE;
-static int fps_rate = 0;
-=======
-
->>>>>>> 046eea5f
 static void fast2x_blit(image_t *src, image_t *dest);
 static void smooth2x_blit(image_t *src, image_t *dest);
 static void smooth3x_blit(image_t *src, image_t *dest);
@@ -377,10 +368,6 @@
  */
 void video_render()
 {
-<<<<<<< HEAD
-    static uint32_t fps_timer = 0, frame_count = 0;
-    uint32_t now;
-=======
 #if defined(A5BUILD)
     static uint32_t fps_timer = 0, frame_count = 0;
     uint32_t current_time;
@@ -421,7 +408,6 @@
 #else
     static uint32_t fps_timer = 0, frame_count = 0;
     uint32_t current_time;
->>>>>>> 046eea5f
 
     /* video message */
     videomsg = videomsg_render(videomsg, 0);
@@ -444,11 +430,7 @@
 
     /* fps counter */
     if(video_is_fps_visible())
-<<<<<<< HEAD
-        textprintf_right_ex(IMAGE2BITMAP(video_get_backbuffer()), font, VIDEO_SCREEN_W, 0, makecol(255,255,255), makecol(0,0,0), "FPS:%3d", video_fps());
-=======
         textprintf_right_ex(IMAGE2BITMAP(video_get_backbuffer()), font, VIDEO_SCREEN_W, 0, makecol(255,255,255), makecol(0,0,0),"FPS:%3d", fps_rate);
->>>>>>> 046eea5f
 
     /* render */
     switch(video_get_resolution()) {
